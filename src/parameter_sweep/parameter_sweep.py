#################################################################################
# WaterTAP Copyright (c) 2020-2024, The Regents of the University of California,
# through Lawrence Berkeley National Laboratory, Oak Ridge National Laboratory,
# National Renewable Energy Laboratory, and National Energy Technology
# Laboratory (subject to receipt of any required approvals from the U.S. Dept.
# of Energy). All rights reserved.
#
# Please see the files COPYRIGHT.md and LICENSE.md for full copyright and license
# information, respectively. These files are also available online at the URL
# "https://github.com/watertap-org/watertap/"
#################################################################################
import numpy as np
import pyomo.environ as pyo
import warnings
import copy
import time

from abc import abstractmethod, ABC

from idaes.core.surrogate.pysmo import sampling
from pyomo.common.deprecation import deprecation_warning
from pyomo.common.config import ConfigValue
from pyomo.common.modeling import unique_component_name
from pyomo.core.base import VarData, NamedExpressionData
from pyomo.core.base.param import ParamData
from pyomo.common.dependencies import attempt_import

requests, requests_available = attempt_import("requests")

from parameter_sweep.writer import ParameterSweepWriter
from parameter_sweep.sampling_types import (
    SamplingType,
    LinearSample,
    SetMode,
)

from parameter_sweep.parallel.parallel_manager_factory import create_parallel_manager

from parameter_sweep.model_manager import ModelManager
from parameter_sweep.parallel_utils import (
    _ParameterSweepParallelUtils,
    return_none,
)
from parameter_sweep._compat import get_solver


def _default_optimize(model, options=None, tee=False):
    """
    Default optimization function used in parameter_sweep.
    Optimizes ``model`` using the IDAES default solver.
    Raises a RuntimeError if the TerminationCondition is not optimal

    Arguments:

        model : A Pyomo :class:`pyomo.environ.ConcreteModel` to optimize

        options (optional) : Solver options to pass into :func:`idaes.core.utils.get_solver`.
                             Default is None
        tee (options) : To display the solver log. Default it False

    """
    solver = get_solver(options=options)
    results = solver.solve(model, tee=tee)
    return results


class _ParameterSweepBase(ABC):
    "Base class for Parameter Sweep classes."

    CONFIG = ParameterSweepWriter.CONFIG()

    CONFIG.declare(
        "build_model",
        ConfigValue(
            default=None,
            # domain=function,
            description="Function for building the model.",
        ),
    )

    CONFIG.declare(
        "build_model_kwargs",
        ConfigValue(
            default=dict(),
            domain=dict,
            description="Keyword argument for the model build function for the parameter sweep.",
        ),
    )
    CONFIG.declare(
        "build_sweep_params",
        ConfigValue(
            default=None,
            # domain=function,
            description="Function for building the sweep_paramters",
        ),
    )
    CONFIG.declare(
        "build_sweep_params_kwargs",
        ConfigValue(
            default=dict(),
            domain=dict,
            description="Keyword argument for the build sweep params function for the parameter sweep.",
        ),
    )

    CONFIG.declare(
        "build_outputs",
        ConfigValue(
            default=None,
            # domain=function,
            description="Function for building outputs",
        ),
    )
    CONFIG.declare(
        "build_outputs_kwargs",
        ConfigValue(
            default=dict(),
            domain=dict,
            description="Keyword argument for the build outputs function for the parameter sweep.",
        ),
    )

    CONFIG.declare(
        "optimize_function",
        ConfigValue(
            default=_default_optimize,
            # domain=function,
            description="Optimization function to be used for the parameter sweep.",
        ),
    )

    CONFIG.declare(
        "optimize_kwargs",
        ConfigValue(
            default=dict(),
            domain=dict,
            description="Keyword argument for the optimization function for the parameter sweep.",
        ),
    )
    CONFIG.declare(
        "initialize_function",
        ConfigValue(
            default=None,
            # domain=function,
            description="Function to reinitialize a flowsheet",
        ),
    )
    CONFIG.declare(
        "update_sweep_params_before_init",
        ConfigValue(
            default=False,
            # domain=function,
            description="Enables update of vars to sweep values before initilization (only enabled if init_before_sweep=True)",
        ),
    )
    CONFIG.declare(
        "initialize_kwargs",
        ConfigValue(
            default=dict(),
            domain=dict,
            description="Keyword arguments for the initialization function.",
        ),
    )

    CONFIG.declare(
        "initialize_before_sweep",
        ConfigValue(
            default=False,
            domain=bool,
            description="Initializing a model before every iteration.",
        ),
    )

    CONFIG.declare(
        "reinitialize_function",
        ConfigValue(
            default=None,
            # domain=function,
            description="Function to reinitialize a flowsheet",
        ),
    )
    CONFIG.declare(
        "reinitialize_kwargs",
        ConfigValue(
            default=dict(),
            domain=dict,
            description="Keyword arguments for the reinitialization function.",
        ),
    )

    CONFIG.declare(
        "reinitialize_before_sweep",
        ConfigValue(
            default=False,
            domain=bool,
            description="Reinitializing a model before every iteration.",
        ),
    )

    CONFIG.declare(
        "probe_function",
        ConfigValue(
            default=None,
            description="Function to probe if a flowsheet configuration will work",
        ),
    )

    CONFIG.declare(
        "custom_do_param_sweep",
        ConfigValue(
            default=None,
            description="Alternative implementation of the parameter sweep function in case the user is doing unique analyses.",
        ),
    )

    CONFIG.declare(
        "custom_do_param_sweep_kwargs",
        ConfigValue(
            default=dict(),
            domain=dict,
            description="Alternative implementation of the parameter sweep function in case the user is doing unique analyses.",
        ),
    )

    CONFIG.declare(
        "publish_progress",
        ConfigValue(
            default=False,
            domain=bool,
            description="Boolean to decide whether information about how many iterations of the parameter sweep have completed should be sent.",
        ),
    )

    CONFIG.declare(
        "publish_address",
        ConfigValue(
            default="http://localhost:8888",
            domain=str,
            description="Address to which the parameter sweep progress will be sent.",
        ),
    )

    CONFIG.declare(
        "number_of_subprocesses",
        ConfigValue(
            default=1,
            domain=int,
            description="Number of processes to fan out to locally - ignored if running under MPI.",
        ),
    )
    CONFIG.declare(
        "parallel_back_end",
        ConfigValue(
            default="ConcurrentFutures",
            domain=str,
            description="Backend for parallelization, if not useing MPI",
        ),
    )
    CONFIG.declare(
        "log_model_states",
        ConfigValue(
            default=False,
            domain=bool,
            description="Enables loging of model states during serial execution",
        ),
    )
    CONFIG.declare(
        "index_global_combo_array",
        ConfigValue(
            default=False,
            domain=bool,
            description="Will add indexing to global_combo_array, primarily used with differential parameter sweep tool",
        ),
    )

    def __init__(
        self,
        **options,
    ):
        parallel_manager_class = options.pop("parallel_manager_class", None)
        self.model = None

        self.model_manager = None
        self.config = self.CONFIG(options)
        self.parallel_manager = create_parallel_manager(
            parallel_manager_class=parallel_manager_class,
            number_of_subprocesses=self.config.number_of_subprocesses,
            parallel_back_end=self.config.parallel_back_end,
        )

        # Initialize the writer
        self.writer = ParameterSweepWriter(
            self.parallel_manager,
            csv_results_file_name=self.config.csv_results_file_name,
            h5_results_file_name=self.config.h5_results_file_name,
            debugging_data_dir=self.config.debugging_data_dir,
            interpolate_nan_outputs=self.config.interpolate_nan_outputs,
            h5_parent_group_name=self.config.h5_parent_group_name,
        )

    @staticmethod
    def assign_variable_names(model, outputs):
        # Only assign output variable names to unassigned outputs
        exprs = pyo.Expression(pyo.Any)
        model.add_component(
            unique_component_name(model, "_parameter_sweep_expressions"), exprs
        )
        for output_name, _pyo_obj in outputs.items():
            if not isinstance(_pyo_obj, (VarData, NamedExpressionData, ParamData)):
                # Add this object as an expression and assign a name
                exprs[output_name] = _pyo_obj
                outputs[output_name] = exprs[output_name]

    def _publish_updates(self, iteration, solve_status, solve_time):
        if not self.config.publish_progress:
            return

        if not requests_available:
            raise RuntimeError(
                "requests (parameter_sweep optional dependency) not installed"
            )

        publish_dict = {
            "worker_number": self.parallel_manager.get_rank(),
            "iteration": iteration,
            "solve_status": solve_status,
            "solve_time": solve_time,
        }

        return requests.put(self.config.publish_address, data=publish_dict)

    def _create_global_combo_array(self, d, sampling_type):
        num_var_params = len(d)
        param_values = []
        # if users provides many parameters to sweep over, it will create a large
        # multi dimensional array when sampling type is FIXED,
        # so here we track single value samples and multi value sample,
        # we meshgrid only those that have more then one value, and then
        # merge all samples into a single 2D array for running PS sweep.
        mix_mesh_idx, mix_mesh_samples = (
            [],
            [],
        )  # tracking params with multiple sweep values
        single_idx, single_samples = (
            [],
            [],
        )  # tracking params with only a single sweep values
        sample_i = 0  # keeps track of sample order
        for k, v in d.items():
            # Build a vector of discrete values for this parameter
            p = v.sample()
            param_values.append(p)
            if len(p) == 1:
                single_samples.append(p[0])
                single_idx.append(sample_i)
            else:
                mix_mesh_samples.append(p)
                mix_mesh_idx.append(sample_i)
            sample_i += 1
        if sampling_type == SamplingType.FIXED:
            # Form an array with every possible combination of parameter values if
            # we have any samples with more then one sweep value
            if len(mix_mesh_idx) > 0:
                temp_global_combo_array = np.array(
                    np.meshgrid(*mix_mesh_samples, indexing="ij")
                )
                temp_global_combo_array = temp_global_combo_array.reshape(
                    len(mix_mesh_samples), -1
                ).T
                global_combo_array = np.zeros(
                    (temp_global_combo_array.shape[0], len(param_values))
                )
            else:
                global_combo_array = np.zeros((1, len(param_values)))

            # populate array with sweep params
            for i, g_i in enumerate(single_idx):
                global_combo_array[:, g_i] = single_samples[i]

            for i, g_i in enumerate(mix_mesh_idx):
                global_combo_array[:, g_i] = temp_global_combo_array[:, i]

        elif sampling_type == SamplingType.RANDOM:
            sorting = np.argsort(param_values[0])
            global_combo_array = np.vstack(param_values).T
            global_combo_array = global_combo_array[sorting, :]

        elif sampling_type == SamplingType.RANDOM_LHS:
            lb = [val[0] for val in param_values]
            ub = [val[1] for val in param_values]
            lhs = sampling.LatinHypercubeSampling(
                [lb, ub], number_of_samples=v.num_samples, sampling_type="creation"
            )
            global_combo_array = lhs.sample_points()
            sorting = np.argsort(global_combo_array[:, 0])
            global_combo_array = global_combo_array[sorting, :]

        else:
            raise ValueError(f"Unknown sampling type: {sampling_type}")

        # Test if the global_combo_array is in row-major order
        if not global_combo_array.flags.c_contiguous:
            # If not, return a copy of this array with row-major memory order
            global_combo_array = np.ascontiguousarray(global_combo_array)
        # add sample index for tracking of sample number in parallel schema
        if self.config.index_global_combo_array:
            sample_idx = np.arange(global_combo_array.shape[0]).reshape(-1, 1)
            global_combo_array = np.hstack((sample_idx, global_combo_array))
        return global_combo_array

    """
    Put together all of the parameter combinations that the sweep will be run for.
    """

    def _build_combinations(self, d, sampling_type, num_samples):
        # only build the full array of combinations on the root process. on the non-root
        # processes, initialize an empty array of the right size that will be synced
        # over from the root process.

        global_combo_array = self._create_global_combo_array(d, sampling_type)
        self.parallel_manager.sync_array_with_peers(global_combo_array)

        return global_combo_array

    def _divide_combinations(self, global_combo_array):
        # Split the total list of combinations into NUM_PROCS chunks,
        # one per each of the MPI ranks
        # divided_combo_array = np.array_split(global_combo_array, num_procs, axis=0)
        divided_combo_array = np.array_split(
            global_combo_array, self.parallel_manager.number_of_worker_processes()
        )

        # Return only this rank's portion of the total workload
        local_combo_array = divided_combo_array[self.parallel_manager.get_rank()]

        return local_combo_array

    def _get_object(self, model, pyomo_object):
        name = pyomo_object.name

        # seems to be a bug, as indexed var with [None] exists
        # but can't be found by find_component
        if "[None]" in name:
            name = name.replace("[None]", "")
            obj = model.find_component(name)[None]
        else:
            obj = model.find_component(name)

        if obj is None:
            raise ValueError(f"Did not find {name} in {model}")
        else:
            return obj

    def _update_model_values(self, m, param_dict, values):
        # remove index from values
        if self.config.index_global_combo_array:
            non_indexed_values = values[1:]
        else:
            non_indexed_values = values

        for k, item in enumerate(param_dict.values()):
            param = self._get_object(m, item.pyomo_object)
            if param.is_variable_type():
                # Fix the single value to values[k]
                if item.set_mode == SetMode.FIX_VALUE:
                    param.fix(non_indexed_values[k])
                elif item.set_mode == SetMode.SET_LB:
                    param.setlb(non_indexed_values[k])
                elif item.set_mode == SetMode.SET_UB:
                    param.setub(non_indexed_values[k])
                # In SET_FIXED_STATE  we are only fixing or unfixing values
                elif item.set_mode == SetMode.SET_FIXED_STATE:
                    if item.default_fixed_value is not None:
                        param.fix(item.default_fixed_value)
                    if non_indexed_values[k]:
                        param.fix()
                    else:
                        param.unfix()
            elif param.is_parameter_type():
                # Fix the single value to values[k]
                param.set_value(non_indexed_values[k])

            else:
                raise RuntimeError(f"Unrecognized Pyomo object {param}")

    def _aggregate_results_arr(self, global_results_dict, num_cases):
        global_results = np.zeros(
            (num_cases, len(global_results_dict["outputs"])), dtype=float
        )

        if self.parallel_manager.is_root_process():
            for i, (key, item) in enumerate(global_results_dict["outputs"].items()):
                global_results[:, i] = item["value"][:num_cases]

        self.parallel_manager.sync_array_with_peers(global_results)

        return global_results

    def _process_sweep_params(self, sweep_params):
        sampling_type = None

        # Check the list of parameters to make sure they are valid
        for k in sweep_params.keys():
            # Convert to using Sample class
            if isinstance(sweep_params[k], (list, tuple)):
                sweep_params[k] = LinearSample(*sweep_params[k])

            # Get the type of sampling
            current_sampling_type = sweep_params[k].sampling_type

            # Check to make sure only one sampling type is provided
            if sampling_type is None:
                sampling_type = current_sampling_type
            elif current_sampling_type != sampling_type:
                raise ValueError("Cannot mix sampling types")

        return sweep_params, sampling_type

    def _create_local_output_skeleton(self, model, sweep_params, outputs, num_samples):
        output_dict = {}
        output_dict["sweep_params"] = {}
        output_dict["outputs"] = {}

        # Store the inputs
        for param_name, sampling_obj in sweep_params.items():
            var = sampling_obj.pyomo_object
            output_dict["sweep_params"][param_name] = (
                self._create_component_output_skeleton(var, num_samples)
            )

        if outputs is None:
            # No outputs are specified, so every Var, Expression, and Objective on the model should be saved
            for pyo_obj in model.component_data_objects(
                (pyo.Var, pyo.Expression, pyo.Objective, pyo.Param), active=True
            ):
                # We do however need to make sure that the short name for the inputs is used here
                for param_name, sampling_obj in sweep_params.items():
                    if pyo_obj.name == sampling_obj.pyomo_object.name:
                        output_dict["outputs"][param_name] = (
                            self._create_component_output_skeleton(pyo_obj, num_samples)
                        )
                    else:
                        output_dict["outputs"][pyo_obj.name] = (
                            self._create_component_output_skeleton(pyo_obj, num_samples)
                        )

        else:
            # Save only the outputs specified in the outputs dictionary
            for short_name, pyo_obj in outputs.items():
                output_dict["outputs"][short_name] = (
                    self._create_component_output_skeleton(
                        self._get_object(model, pyo_obj), num_samples
                    )
                )
        return output_dict

    def _create_component_output_skeleton(self, component, num_samples):
        comp_dict = {}
        comp_dict["value"] = np.zeros(num_samples, dtype=float)

        if hasattr(component, "lb"):
            comp_dict["lower bound"] = component.lb
        if hasattr(component, "ub"):
            comp_dict["upper bound"] = component.ub
        if hasattr(component, "get_units"):
            unit_obj = component.get_units()
            if unit_obj is not None:
                comp_dict["units"] = component.get_units().name
            else:
                comp_dict["units"] = "None"

        # Add information to this output that WILL NOT be written as part
        # of the file saving step.
        comp_dict["full_name"] = component.name

        return comp_dict

    def _update_local_output_dict(
        self, model, sweep_params, case_number, run_successful, output_dict
    ):

        def get_output_value(model, var_name, specs, local_outputs):
            """Try to get object from model for outputs,
            We assume the output is a Var, Param, or Expression built on model and we
            can find it by full_name, if its not we assume, its a user defined expression
            built on demand and is in user provided outputs, we thus use a local copy of built
            outputs and find that output explicitly using var_name"""
            pyo_obj = model.find_component(specs["full_name"])
            if pyo_obj is None:
                if local_outputs is not None and var_name in local_outputs.keys():
                    pyo_obj = local_outputs[var_name]
                else:
                    return np.nan
            return pyo.value(pyo_obj)

        # Get the inputs
        op_ps_dict = output_dict["sweep_params"]
        # Build a local copy of the output using current model state
        local_built_outputs = self.config.build_outputs(
            model, **self.config.build_outputs_kwargs
        )
        for key, item in sweep_params.items():
            # stores value actually applied to model, rather one assumed to be applied
            op_ps_dict[key]["value"][case_number] = self._get_object(
                model, item.pyomo_object
            ).value

        # Get the outputs from model
        if run_successful:
            for var_name, specs in output_dict["outputs"].items():
                # incase value is not initlized or can't be evalauted
                # typical case, is a var is created, but not initlized or touched, such is 0 index vars in 1D RO
                try:
                    result = get_output_value(
                        model, var_name, specs, local_built_outputs
                    )
                    output_dict["outputs"][var_name]["value"][case_number] = result
                except ValueError:
                    pass
        else:
            for var_name, specs in output_dict["outputs"].items():
                pyo_obj = model.find_component(specs["full_name"])
                # we only want to store exact sweeped paramter, which must be Var or mutable Param on model tree,
                # as such it should be findable on model.
                if pyo_obj is not None and pyo_obj.name in sweep_params.keys():
                    result = get_output_value(
                        model, var_name, specs, local_built_outputs
                    )
                    output_dict["outputs"][var_name]["value"][case_number] = result
                else:
                    output_dict["outputs"][var_name]["value"][case_number] = np.nan

    def _create_global_output(self, local_output_dict, req_num_samples=None):
        # We make the assumption that the parameter sweep is running the same
        # flowsheet num_samples number of times, i.e., the structure of the
        # local_output_dict remains the same across all mpi_ranks
        local_num_cases = len(local_output_dict["solve_successful"])

        # Gather the size of the value array for each peer process
        sample_split_arr = self.parallel_manager.combine_data_with_peers(
            local_num_cases
        )

        num_total_samples = sum(sample_split_arr)
        if req_num_samples is None:
            req_num_samples = num_total_samples

        # Create the global value array on rank 0
        if self.parallel_manager.is_root_process():
            global_output_dict = copy.deepcopy(local_output_dict)
            # Create a global value array of inputs in the dictionary
            for key, item in global_output_dict.items():
                if key in ["sweep_params", "outputs"]:
                    for subkey, subitem in item.items():
                        subitem["value"] = np.zeros(num_total_samples, dtype=float)

        else:
            global_output_dict = local_output_dict

        # Finally collect the values
        for key, item in local_output_dict.items():
            if key in ["sweep_params", "outputs"]:
                for subkey, subitem in item.items():
                    self.parallel_manager.gather_arrays_to_root(
                        sendbuf=subitem["value"],
                        recvbuf_spec=(
                            global_output_dict[key][subkey]["value"],
                            sample_split_arr,
                        ),
                    )

                    # Trim to the exact number
                    global_output_dict[key][subkey]["value"] = global_output_dict[key][
                        subkey
                    ]["value"][0:req_num_samples]

            elif key == "solve_successful":
                local_solve_successful = np.fromiter(item, dtype=bool, count=len(item))

                if self.parallel_manager.is_root_process():
                    global_solve_successful = np.empty(num_total_samples, dtype=bool)
                else:
                    global_solve_successful = None

                self.parallel_manager.gather_arrays_to_root(
                    sendbuf=local_solve_successful,
                    recvbuf_spec=(global_solve_successful, sample_split_arr),
                )

                if self.parallel_manager.is_root_process():
                    # Trim to the exact number
                    global_output_dict[key] = list(
                        global_solve_successful[0:req_num_samples]
                    )

        return global_output_dict

    def _param_sweep_kernel(self, sweep_params, local_value_k):
        # Forced reinitialization of the flowsheet if enabled
        # and model is not already initalized at givel local sweep param set
        # or init if model was not initialized or prior solved failed (if solved failed, init state is false)

        if (
            self.config.initialize_before_sweep
            and all(self.model_manager.current_k == local_value_k) == False
        ) or self.model_manager.is_initialized == False:
            if self.model_manager._is_rebuild_and_init_enabled:
                self.model_manager.build_and_init(sweep_params, local_value_k)
        # try to solve our model
        self.model_manager.update_model_params(sweep_params, local_value_k)

        self.model_manager.solve_model()

        # if model failed to solve from a prior paramter solved state, lets try
        # to re-init and solve again
        if (
            self.model_manager.is_solved == False
            and self.model_manager.is_prior_parameter_solved == True
            and self.model_manager._is_rebuild_and_init_enabled
        ):
            self.model_manager.build_and_init(sweep_params, local_value_k)
            self.model_manager.update_model_params(sweep_params, local_value_k)
            self.model_manager.solve_model()
        # return model solved state
        return self.model_manager.is_solved

    def _run_sample(
        self,
        local_value_k,
        k,
        sweep_params,
        local_output_dict,
    ):
        # Update model parmeters for record keeping and probe testing
        self._update_model_values(self.model_manager.model, sweep_params, local_value_k)

        if self.config.probe_function is None or self.config.probe_function(
            self.model_manager.model
        ):
            run_successful = self._param_sweep_kernel(
                sweep_params,
                local_value_k,
            )
        else:
            run_successful = False
            # makes sure that if model was build,, but failed to init
            # we store the pars that were run
        # Update the loop based on the reinitialization
        self._update_local_output_dict(
            self.model_manager.model,
            sweep_params,
            k,
            run_successful,
            local_output_dict,
        )
        return run_successful

    def _do_param_sweep(self, sweep_params, outputs, local_values):
        # setup model manager if not already specifid (Used in case of diff tool)
        # or if user wants to specify thier own model_manager before runing param sweep
        if self.model_manager == None:
            self.model_manager = ModelManager(self)

        # build and init model, we also pass first set of paramters incase user wants
        # to update them before initlizeing the model
        print("-----------in sweep loop--------------------")
        if (
            self.config.initialize_before_sweep
            or self.model_manager.is_initialized == False
        ):
            if self.model_manager._is_rebuild_and_init_enabled:
                print("-----------build_and_init--------------------")
                self.model_manager.build_and_init(
                    sweep_params=sweep_params, local_value_k=local_values[0, :]
                )

        local_num_cases = np.shape(local_values)[0]

        # Create the output skeleton for storing detailed data
        local_output_dict = self._create_local_output_skeleton(
            self.model_manager.model, sweep_params, outputs, local_num_cases
        )

        local_solve_successful_list = []

        # ================================================================
        # Run all optimization cases
        # ================================================================

        for k in range(local_num_cases):
            start_time = time.time()
            run_successful = self._run_sample(
                local_values[k, :],
                k,
                sweep_params,
                local_output_dict,
            )
            time_elapsed = time.time() - start_time
            local_solve_successful_list.append(run_successful)
            self._publish_updates(k, run_successful, time_elapsed)

        local_output_dict["solve_successful"] = local_solve_successful_list

        return local_output_dict

    @abstractmethod
    def parameter_sweep(self, *args, **kwargs):
        pass


class ParameterSweep(_ParameterSweepBase, _ParameterSweepParallelUtils):
    "Standard Parameter Sweep implementation."

    CONFIG = _ParameterSweepBase.CONFIG()

    def parameter_sweep(
        self,
        build_model,
        build_sweep_params,
        build_outputs=None,
        build_outputs_kwargs=None,
        num_samples=None,
        seed=None,
        build_model_kwargs=None,
        build_sweep_params_kwargs=None,
    ):
        build_model_kwargs = (
            build_model_kwargs if build_model_kwargs is not None else dict()
        )
        build_outputs_kwargs = (
            build_outputs_kwargs if build_outputs_kwargs is not None else dict()
        )
        build_sweep_params_kwargs = (
            build_sweep_params_kwargs
            if build_sweep_params_kwargs is not None
            else dict()
        )

        if not callable(build_model):
            _model = build_model
            build_model = lambda: _model
            deprecation_warning(
                "Passing a model directly to the parameter_sweep function is deprecated \
                                and will not work with future implementations of parallelism.",
                version="0.10.0",
            )

        if not callable(build_sweep_params):
            _sweep_params = build_sweep_params
            build_sweep_params = lambda model: _sweep_params
            deprecation_warning(
                "Passing sweep params directly to the parameter_sweep function is deprecated \
                                and will not work with future implementations of parallelism.",
                version="0.10.0",
            )

        if build_outputs is None:
            build_outputs = return_none

        if not callable(build_outputs):
            _combined_outputs = build_outputs
            build_outputs = lambda model: _combined_outputs
            deprecation_warning(
                "Passing the output dict directly to the parameter_sweep function is deprecated \
                                and will not work with future implementations of parallelism.",
                version="0.10.0",
            )
        # This should be depreciated in future versions
        self.config.build_model = build_model
        self.config.build_sweep_params = build_sweep_params
        self.config.build_outputs = build_outputs
        self.config.build_outputs_kwargs = build_outputs_kwargs
        self.config.build_model_kwargs = build_model_kwargs
        self.config.build_sweep_params_kwargs = build_sweep_params_kwargs
        # create the list of all combinations - needed for some aspects of scattering
<<<<<<< HEAD
        print("-----------build first time--------------------")
        model = build_model(**build_model_kwargs)
=======

        # model = build_model(**build_model_kwargs)
        # setup model manager
        # build model, the model will be rubilt and initialzied in kernel!
        self.model_manager = ModelManager(self)
        self.model_manager.build_and_init()
        model = self.model_manager.model
>>>>>>> 238701ba
        sweep_params = build_sweep_params(model, **build_sweep_params_kwargs)
        print("-----------intializes--------------------")
        sweep_params, sampling_type = self._process_sweep_params(sweep_params)
        np.random.seed(seed)
        all_parameter_combinations = self._build_combinations(
            sweep_params, sampling_type, num_samples
        )
        print("-----------scatter--------------------")
        all_results = self.run_scatter_gather(
            all_parameter_combinations, ParameterSweep
        )

        global_sweep_results_dict = self._combine_gather_results(all_results)
        combined_output_arr = self._combine_output_array(global_sweep_results_dict)
        all_parameter_combinations_solved = self._combine_input_array(
            global_sweep_results_dict
        )
        # save the results for all simulations run by this process and its children
        for results in self.parallel_manager.results_from_local_tree(all_results):
            self.writer.save_results(
                sweep_params,
                results.parameters,
                all_parameter_combinations_solved,
                results.results,
                global_sweep_results_dict,
                combined_output_arr,
                process_number=results.process_number,
            )

        global_save_data = np.hstack((all_parameter_combinations, combined_output_arr))

        return global_save_data, global_sweep_results_dict


class RecursiveParameterSweep(_ParameterSweepBase):
    "Recursive Parameter Sweep implementation."

    CONFIG = _ParameterSweepBase.CONFIG()

    def _filter_recursive_solves(
        self, model, sweep_params, outputs, recursive_local_dict
    ):
        # Figure out how many filtered solves did this rank actually do
        filter_counter = 0
        for case, content in recursive_local_dict.items():
            filter_counter += sum(content["solve_successful"])

        # Now that we have all of the local output dictionaries, we need to construct
        # a consolidated dictionary of successful solves.
        local_filtered_dict = self._create_local_output_skeleton(
            model, sweep_params, outputs, filter_counter
        )
        local_filtered_dict["solve_successful"] = []

        # Populate local_successful_outputs
        offset = 0
        for case_number, content in recursive_local_dict.items():
            # Filter all of the sucessful solves
            optimal_indices = [
                idx
                for idx, success in enumerate(content["solve_successful"])
                if success
            ]
            n_successful_solves = len(optimal_indices)
            stop = offset + n_successful_solves

            for key, item in content.items():
                if key != "solve_successful":
                    for subkey, subitem in item.items():
                        local_filtered_dict[key][subkey]["value"][offset:stop] = (
                            subitem["value"][optimal_indices]
                        )

            # Place the solve status
            local_filtered_dict["solve_successful"].extend(
                [content["solve_successful"][i] for i in optimal_indices]
            )

            offset += n_successful_solves

        return local_filtered_dict, filter_counter

    def _aggregate_filtered_input_arr(self, global_filtered_dict, req_num_samples):
        global_filtered_values = np.zeros(
            (req_num_samples, len(global_filtered_dict["sweep_params"])),
            dtype=float,
        )

        if self.parallel_manager.is_root_process():
            for i, (key, item) in enumerate(
                global_filtered_dict["sweep_params"].items()
            ):
                global_filtered_values[:, i] = item["value"][:req_num_samples]

        self.parallel_manager.sync_array_with_peers(global_filtered_values)

        return global_filtered_values

    def _aggregate_filtered_results(self, local_filtered_dict, req_num_samples):
        global_filtered_dict = self._create_global_output(
            local_filtered_dict, req_num_samples
        )
        global_filtered_results = self._aggregate_results_arr(
            global_filtered_dict, req_num_samples
        )
        global_filtered_values = self._aggregate_filtered_input_arr(
            global_filtered_dict, req_num_samples
        )

        return global_filtered_dict, global_filtered_results, global_filtered_values

    @staticmethod
    def _update_sweep_params(sweep_params, num_total_samples):
        for obj in sweep_params.values():
            obj.num_samples = num_total_samples

    def parameter_sweep(
        self,
        build_model,
        build_sweep_params,
        build_outputs=None,
        build_outputs_kwargs=None,
        num_samples=None,
        seed=None,
        build_model_kwargs=None,
        build_sweep_params_kwargs=None,
    ):
        build_model_kwargs = (
            build_model_kwargs if build_model_kwargs is not None else dict()
        )
        build_outputs_kwargs = (
            build_outputs_kwargs if build_outputs_kwargs is not None else dict()
        )
        build_sweep_params_kwargs = (
            build_sweep_params_kwargs
            if build_sweep_params_kwargs is not None
            else dict()
        )

        if not callable(build_model):
            _model = build_model
            build_model = lambda: _model
            deprecation_warning(
                "Passing a model directly to the parameter_sweep function is deprecated \
                                and will not work with future implementations of parallelism.",
                version="0.10.0",
            )

        if not callable(build_sweep_params):
            _sweep_params = build_sweep_params
            build_sweep_params = lambda model: _sweep_params
            deprecation_warning(
                "Passing sweep params directly to the parameter_sweep function is deprecated \
                                and will not work with future implementations of parallelism.",
                version="0.10.0",
            )

        if build_outputs is None:
            build_outputs = return_none

        if not callable(build_outputs):
            _combined_outputs = build_outputs
            build_outputs = lambda model: _combined_outputs
            deprecation_warning(
                "Passing the output dict directly to the parameter_sweep function is deprecated \
                                and will not work with future implementations of parallelism.",
                version="0.10.0",
            )
        # This should be depreciated in future versions
        self.config.build_model = build_model
        self.config.build_sweep_params = build_sweep_params
        self.config.build_outputs = build_outputs
        self.config.build_outputs_kwargs = build_outputs_kwargs
        self.config.build_model_kwargs = build_model_kwargs
        self.config.build_sweep_params_kwargs = build_sweep_params_kwargs
        # create the list of all combinations - needed for some aspects of scattering
        # setup model manager
        # build model, the model will be rubilt and initialzied in kernel!

        self.model_manager = ModelManager(self)
        self.model_manager.build_and_init()
        model = self.model_manager.model
        sweep_params = build_sweep_params(model, **build_sweep_params_kwargs)
        sweep_params, sampling_type = self._process_sweep_params(sweep_params)

        outputs = build_outputs(model, **build_outputs_kwargs)
        # Set the seed before sampling
        np.random.seed(seed)

        # Check if the outputs have the name attribute. If not, assign one.
        if outputs is not None:
            self.assign_variable_names(model, outputs)

        n_samples_remaining = num_samples
        num_total_samples = num_samples

        local_output_collection = {}
        for loop_ctr in range(10):
            if n_samples_remaining <= 0:
                break

            if loop_ctr > 0:
                # We need to rebuild the sweep_params since these are single use objects
                self._update_sweep_params(sweep_params, num_total_samples)

            # Enumerate/Sample the parameter space
            global_values = self._build_combinations(
                sweep_params, sampling_type, num_total_samples
            )
            # divide the workload between processors
            local_values = self._divide_combinations(global_values)
            local_num_cases = np.shape(local_values)[0]
            if loop_ctr == 0:
                true_local_num_cases = local_num_cases

            if self.config.custom_do_param_sweep is None:
                local_output_collection[loop_ctr] = self._do_param_sweep(
                    sweep_params,
                    outputs,
                    local_values,
                )
            else:
                local_output_collection[loop_ctr] = (
                    self.self.config.custom_do_param_sweep(
                        sweep_params,
                        outputs,
                        local_values,
                        **self.config.custom_do_param_sweep_kwargs,
                    )
                )
            # Get the number of successful solves on this proc (sum of boolean flags)
            success_count = sum(local_output_collection[loop_ctr]["solve_successful"])
            failure_count = local_num_cases - success_count

            # Get the global number of successful solves and update the number of remaining samples
            if (
                self.parallel_manager.number_of_worker_processes() > 1
            ):  # pragma: no cover
                global_success_count = np.zeros(1, dtype=int)
                global_failure_count = np.zeros(1, dtype=int)

                self.parallel_manager.sum_values_and_sync(
                    sendbuf=np.array(success_count, dtype=int),
                    recvbuf=global_success_count,
                )

                self.parallel_manager.sum_values_and_sync(
                    sendbuf=np.array(failure_count, dtype=int),
                    recvbuf=global_failure_count,
                )
            else:
                global_success_count = success_count
                global_failure_count = failure_count

            success_prob = global_success_count / (
                global_failure_count + global_success_count
            )

            if success_prob < 0.1:
                warnings.warn(
                    f"Success rate of solves = {100.0*success_prob}%, consider adjusting sweep limits."
                )

            n_samples_remaining -= global_success_count

            # The total number of samples to generate at the next iteration is a multiple of the total remaining samples
            scale_factor = 2.0 / max(success_prob, 0.10)
            num_total_samples = int(np.ceil(scale_factor * n_samples_remaining))

        # Now that we have all of the local output dictionaries, we need to construct
        # a consolidated dictionary based on a filter, e.g., optimal solves.
        local_filtered_dict, local_n_successful = self._filter_recursive_solves(
            self.model_manager.model, sweep_params, outputs, local_output_collection
        )

        # if we are debugging
        if self.writer.config["debugging_data_dir"] is not None:
            local_filtered_values = np.zeros(
                (local_n_successful, len(local_filtered_dict["sweep_params"])),
                dtype=float,
            )
            for i, (key, item) in enumerate(
                local_filtered_dict["sweep_params"].items()
            ):
                local_filtered_values[:, i] = item["value"][:]
        else:
            local_filtered_values = None

        # Not that we have all of the successful outputs in a consolidated dictionary locally,
        # we can now construct a global dictionary of successful solves.
        (
            global_filtered_dict,
            global_filtered_results,
            global_filtered_values,
        ) = self._aggregate_filtered_results(local_filtered_dict, num_samples)

        # Now we can save this
        self.parallel_manager.sync_with_peers()

        # Save to file
        global_save_data = self.writer.save_results(
            sweep_params,
            local_filtered_values,
            global_filtered_values,
            local_filtered_dict,
            global_filtered_dict,
            global_filtered_results,
            self.parallel_manager.get_rank(),
        )

        return global_save_data, global_filtered_dict<|MERGE_RESOLUTION|>--- conflicted
+++ resolved
@@ -873,10 +873,6 @@
         self.config.build_model_kwargs = build_model_kwargs
         self.config.build_sweep_params_kwargs = build_sweep_params_kwargs
         # create the list of all combinations - needed for some aspects of scattering
-<<<<<<< HEAD
-        print("-----------build first time--------------------")
-        model = build_model(**build_model_kwargs)
-=======
 
         # model = build_model(**build_model_kwargs)
         # setup model manager
@@ -884,7 +880,6 @@
         self.model_manager = ModelManager(self)
         self.model_manager.build_and_init()
         model = self.model_manager.model
->>>>>>> 238701ba
         sweep_params = build_sweep_params(model, **build_sweep_params_kwargs)
         print("-----------intializes--------------------")
         sweep_params, sampling_type = self._process_sweep_params(sweep_params)
